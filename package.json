{
  "name": "@softwareventures/date-time",
  "version": "0.0.0-development",
  "description": "Data types and functions for working with abstract date-times",
  "keywords": [
    "TypeScript",
    "date",
    "date-time",
    "time"
  ],
  "author": "Daniel Cassidy <mail@danielcassidy.me.uk>",
  "homepage": "https://github.com/softwareventures/date-time",
  "bugs": "https://github.com/softwareventures/date-time/issues",
  "repository": "github:softwareventures/date-time",
  "license": "ISC",
  "scripts": {
    "commit": "cz",
    "fix": "tsc --noEmit && eslint . --fix && prettier --write .",
    "postinstall": "husky",
    "lint": "tsc --noEmit && eslint . && prettier --check .",
    "prepack": "tsc",
    "test": "ava"
  },
  "engines": {
    "node": "^18 || >=20"
  },
  "dependencies": {
    "@softwareventures/date": "^4.1.0 || ^5.0.0",
    "@softwareventures/format-date-time": "^1.0.0",
    "@softwareventures/nullable": "^3.2.0",
    "@softwareventures/ordered": "^2.0.0",
    "@softwareventures/time": "^3.0.0",
    "is-integer": "^1.0.7",
    "is-integer-in-range": "^4.0.0",
    "tslib": "^2.5.0",
    "unknown": "^0.2.5"
  },
  "devDependencies": {
<<<<<<< HEAD
    "@commitlint/cli": "17.8.1",
    "@commitlint/config-conventional": "17.8.1",
    "@commitlint/cz-commitlint": "17.8.1",
    "@softwareventures/eslint-config": "7.2.0",
    "@softwareventures/precise-commits": "3.0.35",
=======
    "@commitlint/cli": "19.3.0",
    "@commitlint/config-conventional": "19.2.2",
    "@commitlint/cz-commitlint": "19.2.0",
    "@softwareventures/eslint-config": "7.6.0",
    "@softwareventures/precise-commits": "4.0.12",
>>>>>>> 37dd325b
    "@softwareventures/prettier-config": "4.0.0",
    "@softwareventures/semantic-release-config": "5.0.0",
    "@softwareventures/tsconfig": "7.1.0",
    "@types/is-integer": "1.0.2",
    "@types/node": "17.0.45",
    "@typescript-eslint/eslint-plugin": "5.62.0",
    "@typescript-eslint/parser": "5.62.0",
    "ava": "5.3.1",
    "commitizen": "4.3.0",
    "conventional-changelog-conventionalcommits": "7.0.2",
    "eslint": "8.56.0",
    "eslint-config-prettier": "9.1.0",
    "eslint-plugin-import": "2.29.1",
    "eslint-plugin-jsdoc": "48.2.5",
    "eslint-plugin-prefer-arrow": "1.2.3",
    "eslint-plugin-sonarjs": "0.23.0",
    "husky": "9.0.11",
    "inquirer": "9.2.22",
    "pinst": "3.0.0",
    "prettier": "3.2.5",
    "semantic-release": "22.0.12",
    "semantic-release-pinst": "1.0.3",
    "ts-node": "10.9.2",
    "typescript": "5.4.5"
  },
  "eslintConfig": {
    "root": true,
    "extends": "@softwareventures"
  },
  "prettier": "@softwareventures/prettier-config",
  "config": {
    "commitizen": {
      "path": "./node_modules/@commitlint/cz-commitlint"
    }
  },
  "ava": {
    "extensions": [
      "ts"
    ],
    "require": [
      "ts-node/register/files"
    ]
  },
  "release": {
    "extends": "@softwareventures/semantic-release-config"
  },
  "packageManager": "yarn@4.1.0",
  "publishConfig": {
    "access": "public"
  }
}<|MERGE_RESOLUTION|>--- conflicted
+++ resolved
@@ -36,19 +36,11 @@
     "unknown": "^0.2.5"
   },
   "devDependencies": {
-<<<<<<< HEAD
-    "@commitlint/cli": "17.8.1",
-    "@commitlint/config-conventional": "17.8.1",
-    "@commitlint/cz-commitlint": "17.8.1",
-    "@softwareventures/eslint-config": "7.2.0",
-    "@softwareventures/precise-commits": "3.0.35",
-=======
     "@commitlint/cli": "19.3.0",
     "@commitlint/config-conventional": "19.2.2",
     "@commitlint/cz-commitlint": "19.2.0",
     "@softwareventures/eslint-config": "7.6.0",
     "@softwareventures/precise-commits": "4.0.12",
->>>>>>> 37dd325b
     "@softwareventures/prettier-config": "4.0.0",
     "@softwareventures/semantic-release-config": "5.0.0",
     "@softwareventures/tsconfig": "7.1.0",
